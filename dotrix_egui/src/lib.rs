--- conflicted
+++ resolved
@@ -124,16 +124,6 @@
             (Button::MouseMiddle, egui::PointerButton::Middle),
         ];
 
-<<<<<<< HEAD
-        for &(dotrix_button, egui_button) in dotrix_to_egui.iter() {
-            if let Some(button_state) = input.button_state(dotrix_button) {
-                events.push(egui::Event::PointerButton {
-                    pos: mouse_pos,
-                    button: egui_button,
-                    pressed: button_state == InputState::Hold,
-                    modifiers: Default::default(),
-                });
-=======
         if wants_pointer_input {
             for (i, &(dotrix_button, egui_button)) in dotrix_to_egui.iter().enumerate() {
                 let needs_update = if mouse_used[i] {
@@ -150,7 +140,6 @@
                         modifiers: Default::default(),
                     });
                 }
->>>>>>> d18fae68
             }
         }
 
